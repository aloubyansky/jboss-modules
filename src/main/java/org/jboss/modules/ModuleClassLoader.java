/*
 * JBoss, Home of Professional Open Source.
 * Copyright 2010, Red Hat, Inc., and individual contributors
 * as indicated by the @author tags. See the copyright.txt file in the
 * distribution for a full listing of individual contributors.
 *
 * This is free software; you can redistribute it and/or modify it
 * under the terms of the GNU Lesser General Public License as
 * published by the Free Software Foundation; either version 2.1 of
 * the License, or (at your option) any later version.
 *
 * This software is distributed in the hope that it will be useful,
 * but WITHOUT ANY WARRANTY; without even the implied warranty of
 * MERCHANTABILITY or FITNESS FOR A PARTICULAR PURPOSE. See the GNU
 * Lesser General Public License for more details.
 *
 * You should have received a copy of the GNU Lesser General Public
 * License along with this software; if not, write to the Free
 * Software Foundation, Inc., 51 Franklin St, Fifth Floor, Boston, MA
 * 02110-1301 USA, or see the FSF site: http://www.fsf.org.
 */

package org.jboss.modules;

import java.io.IOException;
import java.io.InputStream;
import java.lang.reflect.Method;
import java.net.URL;
import java.security.CodeSource;
import java.security.PermissionCollection;
import java.util.ArrayList;
import java.util.Collections;
import java.util.Enumeration;
import java.util.HashMap;
import java.util.List;
import java.util.Map;
import java.util.Set;
import java.util.concurrent.atomic.AtomicReferenceFieldUpdater;

/**
 * A module classloader.  Instances of this class implement the complete view of classes and resources available in a
 * module.  Contrast with {@link Module}, which has API methods to access the exported view of classes and resources.
 *
 * @author <a href="mailto:jbailey@redhat.com">John Bailey</a>
 * @author <a href="mailto:david.lloyd@redhat.com">David M. Lloyd</a>
 * @author thomas.diesler@jboss.com
 */
public class ModuleClassLoader extends ConcurrentClassLoader {

    static {
        try {
            final Method method = ClassLoader.class.getMethod("registerAsParallelCapable");
            method.invoke(null);
        } catch (Exception e) {
            // ignore
        }
    }

    static final ResourceLoader[] NO_RESOURCE_LOADERS = new ResourceLoader[0];

    private final Module module;

    private volatile Paths<ResourceLoader, ResourceLoader> paths;

    private final LocalLoader localLoader = new LocalLoader() {
        public Class<?> loadClassLocal(final String name, final boolean resolve) {
            try {
                return ModuleClassLoader.this.loadClassLocal(name, false, resolve);
            } catch (ClassNotFoundException e) {
                return null;
            }
        }

        public List<Resource> loadResourceLocal(final String name) {
            return ModuleClassLoader.this.loadResourceLocal(name, false);
        }

        public Resource loadResourceLocal(final String root, final String name) {
            return ModuleClassLoader.this.loadResourceLocal(root, name, false);
        }
    };
    private final PathFilter exportPathFilter = new PathFilter() {
        public boolean accept(final String path) {
            return paths.getExportedPaths().containsKey(path);
        }
    };

    private static final AtomicReferenceFieldUpdater<ModuleClassLoader, Paths<ResourceLoader, ResourceLoader>> pathsUpdater
            = unsafeCast(AtomicReferenceFieldUpdater.newUpdater(ModuleClassLoader.class, Paths.class, "paths"));

    @SuppressWarnings({ "unchecked" })
    private static <A, B> AtomicReferenceFieldUpdater<A, B> unsafeCast(AtomicReferenceFieldUpdater<?, ?> updater) {
        return (AtomicReferenceFieldUpdater<A, B>) updater;
    }

    /**
     * Construct a new instance.
     *
     * @param configuration the module class loader configuration to use
     */
    protected ModuleClassLoader(final Configuration configuration) {
        module = configuration.getModule();
        paths = new Paths<ResourceLoader, ResourceLoader>(configuration.getResourceLoaders(), Collections.<String, List<ResourceLoader>>emptyMap(), Collections.<String, List<ResourceLoader>>emptyMap());
        final AssertionSetting setting = configuration.getAssertionSetting();
        if (setting != AssertionSetting.INHERIT) {
            setDefaultAssertionStatus(setting == AssertionSetting.ENABLED);
        }
    }

    /**
     * Recalculate the path maps for this module class loader.
     *
     * @return {@code true} if the paths were recalculated, or {@code false} if another thread finished recalculating
     *  before the calling thread
     */
    boolean recalculate() {
        final Paths<ResourceLoader, ResourceLoader> paths = this.paths;
        return setResourceLoaders(paths, paths.getSourceList(NO_RESOURCE_LOADERS));
    }

    /**
     * Change the set of resource loaders for this module class loader, and recalculate the path maps.
     *
     * @param resourceLoaders the new resource loaders
     * @return {@code true} if the paths were recalculated, or {@code false} if another thread finished recalculating
     *  before the calling thread
     */
    boolean setResourceLoaders(final ResourceLoader[] resourceLoaders) {
        return setResourceLoaders(paths, resourceLoaders);
    }

    private boolean setResourceLoaders(final Paths<ResourceLoader, ResourceLoader> paths, final ResourceLoader[] resourceLoaders) {
        final Map<String, List<ResourceLoader>> exportedPaths = new HashMap<String, List<ResourceLoader>>();
        final Map<String, List<ResourceLoader>> allPaths = new HashMap<String, List<ResourceLoader>>();
        for (ResourceLoader loader : resourceLoaders) {
            final PathFilter exportFilter = loader.getExportFilter();
            for (String path : loader.getPaths()) {
                final List<ResourceLoader> allLoaders = allPaths.get(path);
                if (allLoaders == null) {
                    allPaths.put(path, new ArrayList<ResourceLoader>(Collections.singleton(loader)));
                } else {
                    allLoaders.add(loader);
                }
                if (exportFilter.accept(path)) {
                    final List<ResourceLoader> exportedLoaders = exportedPaths.get(path);
                    if (exportedLoaders == null) {
                        exportedPaths.put(path, new ArrayList<ResourceLoader>(Collections.singleton(loader)));
                    } else {
                        exportedLoaders.add(loader);
                    }
                }
            }
        }
        return pathsUpdater.compareAndSet(this, paths, new Paths<ResourceLoader, ResourceLoader>(resourceLoaders, allPaths, exportedPaths));
    }

    /**
     * Get the local loader which refers to this module class loader.
     *
     * @return the local loader
     */
    LocalLoader getLocalLoader() {
        return localLoader;
    }

    /**
     * Get the path filter which determines which local loader paths are exported.
     *
     * @return the path filter
     */
    PathFilter getExportPathFilter() {
        return exportPathFilter;
    }

    /** {@inheritDoc} */
    protected final Class<?> findClass(String className, boolean exportsOnly, final boolean resolve) throws ClassNotFoundException {
        // Check if we have already loaded it..
        Class<?> loadedClass = findLoadedClass(className);
        if (loadedClass != null) {
            return loadedClass;
        }
        final ModuleLogger log = Module.log;
        final Module module = this.module;
        log.trace("Finding class %s from %s", className, module);

        final Class<?> clazz = module.loadModuleClass(className, exportsOnly, resolve);

        if (clazz != null) {
            return clazz;
        }

        log.trace("Class %s not found from %s", className, module);

        throw new ClassNotFoundException(className + " from [" + module + "]");
    }

    /**
     * Load a local class from this class loader.
     *
     * @param className the class name
     * @param exportOnly {@code true} to consider only exports
     * @param resolve {@code true} to resolve the loaded class
     * @return the loaded class or {@code null} if it was not found
     * @throws ClassNotFoundException if an error occurs while loading the class
     */
    Class<?> loadClassLocal(final String className, final boolean exportOnly, final boolean resolve) throws ClassNotFoundException {
        final ModuleLogger log = Module.log;
        final Module module = this.module;
        log.trace("Finding local class %s from %s", className, module);

        // Check if we have already loaded it..
        Class<?> loadedClass = findLoadedClass(className);
        if (loadedClass != null) {
            log.trace("Found previously loaded %s from %s", loadedClass, module);
            return loadedClass;
        }

        final Map<String, List<ResourceLoader>> paths = this.paths.getPaths(exportOnly);

        log.trace("Loading class %s locally from %s", className, module);

        final String path = Module.pathOfClass(className);

        final List<ResourceLoader> loaders = paths.get(path);
        if (loaders == null) {
            // no loaders for this path
            return null;
        }

        // Check to see if we can define it locally it
        ClassSpec classSpec = null;
        try {
            for (ResourceLoader loader : loaders) {
                classSpec = loader.getClassSpec(className);
                if (classSpec != null) {
                    break;
                }
            }
        } catch (IOException e) {
            throw new ClassNotFoundException(className, e);
        } catch (RuntimeException e) {
            log.trace(e, "Unexpected runtime exception in module loader");
            throw new ClassNotFoundException(className, e);
        } catch (Error e) {
            log.trace(e, "Unexpected error in module loader");
            throw new ClassNotFoundException(className, e);
        }

        if (classSpec == null) {
            log.trace("No local specification found for class %s in %s", className, module);
            return null;
        }

        final Class<?> clazz = defineClass(className, classSpec);
        if (resolve) {
            resolveClass(clazz);
        }
        return clazz;
    }

    /**
     * Load a local resource from a specific root from this module class loader.
     *
     * @param root the root name
     * @param name the resource name
     * @param exportsOnly {@code true} to only include exported paths
     * @return the resource, or {@code null} if it was not found
     */
    Resource loadResourceLocal(final String root, final String name, final boolean exportsOnly) {

        final Map<String, List<ResourceLoader>> paths = this.paths.getPaths(exportsOnly);

        final String path = Module.pathOf(name);

        final List<ResourceLoader> loaders = paths.get(path);
        if (loaders == null) {
            // no loaders for this path
            return null;
        }

        for (ResourceLoader loader : loaders) {
            if (root.equals(loader.getRootName())) {
                return loader.getResource(name);
            }
        }

        return null;
    }

    /**
     * Load a local resource from this class loader.
     *
     * @param name the resource name
     * @param exportsOnly {@code true} to only consider exported resource paths
     * @return the list of resources
     */
    List<Resource> loadResourceLocal(final String name, final boolean exportsOnly) {
        final Map<String, List<ResourceLoader>> paths = this.paths.getPaths(exportsOnly);

        final String path = Module.pathOf(name);

        final List<ResourceLoader> loaders = paths.get(path);
        if (loaders == null) {
            // no loaders for this path
            return Collections.emptyList();
        }

        final List<Resource> list = new ArrayList<Resource>(loaders.size());
        for (ResourceLoader loader : loaders) {
            final Resource resource = loader.getResource(name);
            if (resource != null) {
                list.add(resource);
            }
        }
        return list.isEmpty() ? Collections.<Resource>emptyList() : list;
    }

    /**
     * Define a class from a class name and class spec.  Also defines any enclosing {@link Package} instances,
     * and performs any sealed-package checks.
     *
     * @param name the class name
     * @param classSpec the class spec
     * @return the new class
     */
    private Class<?> defineClass(final String name, final ClassSpec classSpec) {
        final ModuleLogger log = Module.log;
        final Module module = this.module;
        log.trace("Attempting to define class %s in %s", name, module);

        // Ensure that the package is loaded
        final int lastIdx = name.lastIndexOf('.');
        if (lastIdx != -1) {
            // there's a package name; get the Package for it
            final String packageName = name.substring(0, lastIdx);
            final Package pkg = getPackage(packageName);
            if (pkg != null) {
                // Package is defined already
                if (pkg.isSealed() && ! pkg.isSealed(classSpec.getCodeSource().getLocation())) {
                    log.trace("Detected a sealing violation (attempt to define class %s in sealed package %s in %s)", name, packageName, module);
                    // use the same message as the JDK
                    throw new SecurityException("sealing violation: package " + packageName + " is sealed");
                }
            } else {
                final Map<String, List<ResourceLoader>> paths = this.paths.getAllPaths();
                final String path = Module.pathOf(name);
                final List<ResourceLoader> loaders = paths.get(path);
                if (loaders != null) {
                    PackageSpec spec = null;
                    for (ResourceLoader loader : loaders) {
                        try {
                            spec = loader.getPackageSpec(name);
                            if (spec != null) {
                                break;
                            }
                        } catch (IOException e) {
                            // skip
                        }
                    }
                    if (spec != null) {
                        definePackage(packageName, spec);
                    } else {
                        definePackage(packageName, null);
                    }
                } else {
                    definePackage(packageName, null);
                }
            }
        }
        final Class<?> newClass;
        try {
            final byte[] bytes = classSpec.getBytes();
            newClass = defineClass(name, bytes, 0, bytes.length, classSpec.getCodeSource());
        } catch (Error e) {
            log.trace(e, "Failed to define class %s in %s", name, module);
            throw e;
        } catch (RuntimeException e) {
            log.trace(e, "Failed to define class %s in %s", name, module);
            throw e;
        }
        final AssertionSetting setting = classSpec.getAssertionSetting();
        if (setting != AssertionSetting.INHERIT) {
            setClassAssertionStatus(name, setting == AssertionSetting.ENABLED);
        }
        return newClass;
    }

    /**
     * Define a package from a package spec.
     *
     * @param name the package name
     * @param spec the package specification
     * @return the new package
     */
    private Package definePackage(final String name, final PackageSpec spec) {
        final Module module = this.module;
        final ModuleLogger log = Module.log;
        log.trace("Attempting to define package %s in %s", name, module);

        final Package pkg;
        if (spec == null) {
            pkg = definePackage(name, null, null, null, null, null, null, null);
        } else {
            pkg = definePackage(name, spec.getSpecTitle(), spec.getSpecVersion(), spec.getSpecVendor(), spec.getImplTitle(), spec.getImplVersion(), spec.getImplVendor(), spec.getSealBase());
            final AssertionSetting setting = spec.getAssertionSetting();
            if (setting != AssertionSetting.INHERIT) {
                setPackageAssertionStatus(name, setting == AssertionSetting.ENABLED);
            }
        }
        log.trace("Defined package %s in %s", name, module);
        return pkg;
    }

<<<<<<< HEAD
    private String getPathFromClassName(final String className) {
        int idx =  className.lastIndexOf('.');
        return idx > -1 ? className.substring(0, idx).replace('.', '/'/*File.separatorChar*/) : "" ;
    }

=======
    /**
     * Find a library from one of the resource loaders.
     *
     * @param libname the library name
     * @return the full absolute path to the library
     */
>>>>>>> d69fb4b2
    @Override
    protected final String findLibrary(final String libname) {
        final ModuleLogger log = Module.log;
        log.trace("Attempting to load native library %s from %s", libname, module);

        for (ResourceLoader loader : paths.getSourceList(NO_RESOURCE_LOADERS)) {
            final String library = loader.getLibrary(libname);
            if (library != null) {
                return library;
            }
        }
        return null;
    }

    /** {@inheritDoc} */
    @Override
    public final URL findResource(final String name, final boolean exportsOnly) {
        return module.getResource(name, exportsOnly);
    }

    /** {@inheritDoc} */
    @Override
    public final Enumeration<URL> findResources(final String name, final boolean exportsOnly) throws IOException {
        return module.getResources(name, exportsOnly);
    }

    /** {@inheritDoc} */
    @Override
    public final InputStream findResourceAsStream(final String name, boolean exportsOnly) {
        try {
            final URL resource = findResource(name, exportsOnly);
            return resource == null ? null : resource.openStream();
        } catch (IOException e) {
            return null;
        }
    }

    /**
     * Get the module for this class loader.
     *
     * @return the module
     */
    public final Module getModule() {
        return module;
    }

    /**
     * Get a string representation of this class loader.
     *
     * @return the string
     */
    public final String toString() {
        return "ClassLoader for " + module;
    }

    Set<String> getPaths() {
        return paths.getAllPaths().keySet();
    }

    /** {@inheritDoc} */
    protected final PermissionCollection getPermissions(final CodeSource codesource) {
        return super.getPermissions(codesource);
    }

    /** {@inheritDoc} */
    protected final Package definePackage(final String name, final String specTitle, final String specVersion, final String specVendor, final String implTitle, final String implVersion, final String implVendor, final URL sealBase) throws IllegalArgumentException {
        return super.definePackage(name, specTitle, specVersion, specVendor, implTitle, implVersion, implVendor, sealBase);
    }

    /** {@inheritDoc} */
    protected final Package getPackage(final String name) {
        return super.getPackage(name);
    }

    /** {@inheritDoc} */
    protected final Package[] getPackages() {
        return super.getPackages();
    }

    /** {@inheritDoc} */
    public final void setDefaultAssertionStatus(final boolean enabled) {
        super.setDefaultAssertionStatus(enabled);
    }

    /** {@inheritDoc} */
    public final void setPackageAssertionStatus(final String packageName, final boolean enabled) {
        super.setPackageAssertionStatus(packageName, enabled);
    }

    /** {@inheritDoc} */
    public final void setClassAssertionStatus(final String className, final boolean enabled) {
        super.setClassAssertionStatus(className, enabled);
    }

    /** {@inheritDoc} */
    public final void clearAssertionStatus() {
        super.clearAssertionStatus();
    }

    /** {@inheritDoc} */
    public final int hashCode() {
        return super.hashCode();
    }

    /** {@inheritDoc} */
    public final boolean equals(final Object obj) {
        return super.equals(obj);
    }

    /** {@inheritDoc} */
    protected final Object clone() throws CloneNotSupportedException {
        return super.clone();
    }

    /** {@inheritDoc} */
    protected final void finalize() throws Throwable {
        super.finalize();
    }

    /**
     * An opaque configuration used internally to create a module class loader.
     */
    protected static final class Configuration {
        private final Module module;
        private final AssertionSetting assertionSetting;
        private final ResourceLoader[] resourceLoaders;

        Configuration(final Module module, final AssertionSetting assertionSetting, final ResourceLoader[] resourceLoaders) {
            this.module = module;
            this.assertionSetting = assertionSetting;
            this.resourceLoaders = resourceLoaders;
        }

        Module getModule() {
            return module;
        }

        AssertionSetting getAssertionSetting() {
            return assertionSetting;
        }

        ResourceLoader[] getResourceLoaders() {
            return resourceLoaders;
        }
    }
}<|MERGE_RESOLUTION|>--- conflicted
+++ resolved
@@ -411,20 +411,11 @@
         return pkg;
     }
 
-<<<<<<< HEAD
     private String getPathFromClassName(final String className) {
         int idx =  className.lastIndexOf('.');
         return idx > -1 ? className.substring(0, idx).replace('.', '/'/*File.separatorChar*/) : "" ;
     }
 
-=======
-    /**
-     * Find a library from one of the resource loaders.
-     *
-     * @param libname the library name
-     * @return the full absolute path to the library
-     */
->>>>>>> d69fb4b2
     @Override
     protected final String findLibrary(final String libname) {
         final ModuleLogger log = Module.log;
