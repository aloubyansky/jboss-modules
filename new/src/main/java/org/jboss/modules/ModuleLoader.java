package org.jboss.modules;

import java.util.ArrayList;
import java.util.HashMap;
import java.util.LinkedList;
import java.util.List;

/**
 * 
 * @author <a href="mailto:david.lloyd@redhat.com">David M. Lloyd</a>
 * @author <a href="mailto:jbailey@redhat.com">John Bailey</a>
 */
public abstract class ModuleLoader {

    private static ThreadLocal<LinkedList<ModuleIdentifier>> LOAD_CALL_STACK_HOLDER = new ThreadLocal<LinkedList<ModuleIdentifier>>() {
        @Override
        protected LinkedList<ModuleIdentifier> initialValue() {
            return new LinkedList<ModuleIdentifier>();
        }
    };

    private final HashMap<ModuleIdentifier, Module> moduleMap = new HashMap<ModuleIdentifier, Module>();

    /**
     * Load a module based on an identifier.
     *
     * @param identifier The module identifier
     * @return The loaded Module
     * @throws ModuleLoadException if the Module can not be loaded
     */
    public Module loadModule(ModuleIdentifier identifier) throws ModuleLoadException {
<<<<<<< HEAD

        final LinkedList<ModuleIdentifier> callStack = LOAD_CALL_STACK_HOLDER.get();

        if(callStack.contains(identifier))
            throw new ModuleLoadException("Module cycle discovered: " + callStack);

        callStack.push(identifier);
        try {
            final Module module = findModule(identifier);
            if (module == null) {
                throw new ModuleNotFoundException(identifier.toString());
            }
            return module;
        } finally {
            callStack.pop();
=======
        final Module module = findModule(identifier);
        if (module == null) {
            throw new ModuleNotFoundException(identifier.toString());
>>>>>>> e3ab2a50
        }
    }

    /**
     * Find a Module by its identifier.  This should be overriden by sub-classes
     * to provide custom Module loading strategies.  Implementations of this method
     * should call {@link #defineModule}
     *
     * @param moduleIdentifier The modules Identifier
     * @return The Module
     * @throws ModuleLoadException If any problems occur finding the module
     */
    protected abstract Module findModule(final ModuleIdentifier moduleIdentifier) throws ModuleLoadException;

    /**
     * Defines a Module based on a specification.  Use of this method is required by
     * any ModuleLoader implementations in order to fully define a Module. 
     *
     * @param moduleSpec The module specification to create the Module from
     * @return The defined Module
     * @throws ModuleLoadException If any dependent modules can not be loaded
     */
    protected final Module defineModule(ModuleSpec moduleSpec) throws ModuleLoadException {

        final ModuleIdentifier moduleIdentifier = moduleSpec.getIdentifier();

        synchronized (moduleMap) {
            final Module oldModule = moduleMap.get(moduleIdentifier);
            if (oldModule != null) {
                throw new ModuleAlreadyExistsException(moduleIdentifier.toString());
            }
            final List<Dependency> dependencies = new ArrayList<Dependency>(moduleSpec.getDependencies().size());
            for (DependencySpec dependencySpec : moduleSpec.getDependencies()) {
                final Dependency dependency = new Dependency(loadModule(dependencySpec.getModuleIdentifier()), dependencySpec.isExport());
                dependencies.add(dependency);
            }

            final Module module = new Module(moduleSpec, dependencies, moduleSpec.getModuleFlags(), this);
            moduleMap.put(moduleIdentifier, module);
            return module;
        }
    }
}<|MERGE_RESOLUTION|>--- conflicted
+++ resolved
@@ -29,8 +29,6 @@
      * @throws ModuleLoadException if the Module can not be loaded
      */
     public Module loadModule(ModuleIdentifier identifier) throws ModuleLoadException {
-<<<<<<< HEAD
-
         final LinkedList<ModuleIdentifier> callStack = LOAD_CALL_STACK_HOLDER.get();
 
         if(callStack.contains(identifier))
@@ -45,11 +43,6 @@
             return module;
         } finally {
             callStack.pop();
-=======
-        final Module module = findModule(identifier);
-        if (module == null) {
-            throw new ModuleNotFoundException(identifier.toString());
->>>>>>> e3ab2a50
         }
     }
 
